{
    "name": "mnapoli/externals",
    "description": "This is the project for externals.io",
    "license": "MIT",
    "type": "project",
    "autoload": {
        "psr-4": {
            "Externals\\": "src/",
            "Bref\\Framework\\": "bref-framework/"
        },
        "files": [
            "init.php"
        ]
    },
    "autoload-dev": {
        "psr-4": {
            "Externals\\Test\\": "tests/"
        }
    },
    "require": {
        "php": "^8.0",
        "ext-dom": "*",
        "ext-json": "*",
        "ext-pdo": "*",
        "php-di/php-di": "^7.0.0-beta2",
        "twig/twig": "^2.0",
        "mnapoli/silly": "^1.7",
        "doctrine/dbal": "^3.0",
        "twig/extensions": "^1.5",
<<<<<<< HEAD
        "misd/linkify": "^1.1",
        "psr7-sessions/storageless": "^7.0",
=======
        "vstelmakh/url-highlight": "^3.0",
        "monolog/monolog": "^1.25",
        "symfony/monolog-bridge": "^3.4",
        "psr7-sessions/storageless": "^2.0",
>>>>>>> 8a0ef0f5
        "league/commonmark": "^1.3",
        "league/oauth2-client": "^2.5",
        "league/oauth2-github": "^2.0",
        "algolia/algoliasearch-client-php": "^1.28",
        "rvdv/nntp": "^0.9.2",
        "zbateson/mail-mime-parser": "^1.0",
        "vlucas/phpdotenv": "^5.0",
        "sentry/sdk": "^3.0",
        "bref/bref": "^1.0.2",
        "bref/logger": "^1.0",
        "psr/http-server-handler": "^1.0",
        "psr/http-message": "^1.0",
        "psr/http-server-middleware": "^1.0"
    },
    "require-dev": {
        "bref/dev-server": "^0.1",
        "mnapoli/hard-mode": "^0.3",
        "phpunit/phpunit": "^9.2.6",
        "vimeo/psalm": "^4.2"
    },
    "config": {
        "sort-packages": true
    }
}<|MERGE_RESOLUTION|>--- conflicted
+++ resolved
@@ -27,15 +27,9 @@
         "mnapoli/silly": "^1.7",
         "doctrine/dbal": "^3.0",
         "twig/extensions": "^1.5",
-<<<<<<< HEAD
+        "vstelmakh/url-highlight": "^3.0",
         "misd/linkify": "^1.1",
         "psr7-sessions/storageless": "^7.0",
-=======
-        "vstelmakh/url-highlight": "^3.0",
-        "monolog/monolog": "^1.25",
-        "symfony/monolog-bridge": "^3.4",
-        "psr7-sessions/storageless": "^2.0",
->>>>>>> 8a0ef0f5
         "league/commonmark": "^1.3",
         "league/oauth2-client": "^2.5",
         "league/oauth2-github": "^2.0",
